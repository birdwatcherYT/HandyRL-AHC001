--- conflicted
+++ resolved
@@ -141,14 +141,10 @@
 *   How to use rule-based AI as an opponent?
     *   You can easily use it by creating a rule-based AI method `rule_based_action()` in a class `Environment`.
 *   How to change the opponent in evaluation?
-<<<<<<< HEAD
     *   Set your agent in `evaluation.py` like `agents = [agent1, YourOpponentAgent()]`
-=======
-    *   Set your agent in `environment.py` like `agents = [agent1, YourOpponentAgent()]`
 * `too many open files` Error
     * This error happens in a large-scale training. You should increase the maximum file limit by running `ulimit -n 65536`. The value 65536 depends on a training setting. Note that the effect of `ulimit` is session-based so you will have to either change the limit permanently (OS and version dependent) or run this command in your shell starting script.
     * In Mac OSX, you may need to change the system limit with `launchctl` before running `ulimit -n` (e.g. [How to Change Open Files Limit on OS X and macOS](https://gist.github.com/tombigel/d503800a282fcadbee14b537735d202c))
->>>>>>> 3b5bf3c1
 
 
 ## Use cases
