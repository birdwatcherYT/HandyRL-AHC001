--- conflicted
+++ resolved
@@ -11,12 +11,7 @@
     gamma: 0.8
     forward_steps: 16
     compress_steps: 4
-<<<<<<< HEAD
-    entropy_regularization: 3.0e-1
-=======
-    lambda: 0.7
     entropy_regularization: 1.0e-1
->>>>>>> 225bb617
     entropy_regularization_decay: 0.1
     update_episodes: 2000
     batch_size: 128
