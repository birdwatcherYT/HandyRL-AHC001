# Copyright (c) 2020 DeNA Co., Ltd.
# Licensed under The MIT License [see LICENSE for details]

# evaluation of policies or planning algorithms

import random
import time
import multiprocessing as mp

from .environment import prepare_env, make_env
from .connection import send_recv, accept_socket_connections, connect_socket_connection
from .agent import RandomAgent, RuleBasedAgent, Agent, EnsembleAgent, SoftAgent


network_match_port = 9876


def view(env, player=None):
    if hasattr(env, 'view'):
        env.view(player=player)
    else:
        print(env)


def view_transition(env):
    if hasattr(env, 'view_transition'):
        env.view_transition()
    else:
        pass


class NetworkAgentClient:
    def __init__(self, agent, env, conn):
        self.conn = conn
        self.agent = agent
        self.env = env

    def run(self):
        while True:
            command, args = self.conn.recv()
            if command == 'quit':
                break
            elif command == 'outcome':
                print('outcome = %f' % args[0])
            elif hasattr(self.agent, command):
                if command == 'action' or command == 'observe':
                    view(self.env)
                ret = getattr(self.agent, command)(self.env, *args, show=True)
                if command == 'action':
                    player = args[0]
                    ret = self.env.action2str(ret, player)
            else:
                ret = getattr(self.env, command)(*args)
                if command == 'update':
                    reset = args[1]
                    if reset:
                        self.agent.reset(self.env, show=True)
                    view_transition(self.env)
            self.conn.send(ret)


class NetworkAgent:
    def __init__(self, conn):
        self.conn = conn

    def update(self, data, reset):
        return send_recv(self.conn, ('update', [data, reset]))

    def outcome(self, outcome):
        return send_recv(self.conn, ('outcome', [outcome]))

    def action(self, player):
        return send_recv(self.conn, ('action', [player]))

    def observe(self, player):
        return send_recv(self.conn, ('observe', [player]))


def exec_match(env, agents, critic, show=False, game_args={}):
    ''' match with shared game environment '''
    if env.reset(game_args):
        return None
    for agent in agents.values():
        agent.reset(env, show=show)
    while not env.terminal():
        if show:
            view(env)
        if show and critic is not None:
            print('cv = ', critic.observe(env, None, show=False)[0])
        turn_players = env.turns()
        actions = {}
        for p, agent in agents.items():
            if p in turn_players:
                actions[p] = agent.action(env, p, show=show)
            else:
                agent.observe(env, p, show=show)
        if env.step(actions):
            return None
        if show:
            view_transition(env)
    outcome = env.outcome()
    if show:
        print('final outcome = %s' % outcome)
    return outcome


def exec_network_match(env, network_agents, critic, show=False, game_args={}):
    ''' match with divided game environment '''
    if env.reset(game_args):
        return None
    for p, agent in network_agents.items():
        info = env.diff_info(p)
        agent.update(info, True)
    while not env.terminal():
        if show:
            view(env)
        if show and critic is not None:
            print('cv = ', critic.observe(env, None, show=False)[0])
        turn_players = env.turns()
        actions = {}
        for p, agent in network_agents.items():
            if p in turn_players:
                action = agent.action(p)
                actions[p] = env.str2action(action, p)
            else:
                agent.observe(p)
        if env.step(actions):
            return None
        for p, agent in network_agents.items():
            info = env.diff_info(p)
            agent.update(info, False)
    outcome = env.outcome()
    for p, agent in network_agents.items():
        agent.outcome(outcome[p])
    return outcome


def build_agent(raw, env):
    if raw == 'random':
        return RandomAgent()
    elif raw == 'rulebase':
        return RuleBasedAgent()
    return None


class Evaluator:
    def __init__(self, env, args):
        self.env = env
        self.args = args
<<<<<<< HEAD
        self.opponent_agents = {
            'rulebase': (RandomAgent, 1)  # selection weight
        }
=======
        self.default_opponent = 'random'
>>>>>>> 49b34e07

    def execute(self, models, args):
        weights_ = [w for _, w in self.opponent_agents.values()]
        sum_weights = sum(weights_)
        weights = [w / sum_weights for w in weights_]
        opponent_name = random.choices(list(self.opponent_agents.keys()), k=1, weights=weights)[0]

        agents = {}
        opponents = self.args.get('eval', {}).get('opponent', [])
        if len(opponents) == 0:
            opponent = self.default_opponent
        else:
            opponent = random.choice(opponents)

        for p, model in models.items():
<<<<<<< HEAD
            if model is not None:
=======
            if model is None:
                agents[p] = build_agent(self.default_opponent, self.env)
            else:
>>>>>>> 49b34e07
                agents[p] = Agent(model, self.args['observation'])
            else:
                agents[p] = self.opponent_agents[opponent_name][0]()

        outcome = exec_match(self.env, agents, None)
        if outcome is None:
            print('None episode in evaluation!')
            return None
        return {'args': args, 'result': outcome, 'opponent': opponent_name}


def wp_func(results):
    games = sum([v for k, v in results.items() if k is not None])
    win = sum([(k + 1) / 2 * v for k, v in results.items() if k is not None])
    if games == 0:
        return 0.0
    return win / games


def eval_process_mp_child(agents, critic, env_args, index, in_queue, out_queue, seed, show=False):
    random.seed(seed + index)
    env = make_env({**env_args, 'id': index})
    while True:
        args = in_queue.get()
        if args is None:
            break
        g, agent_ids, pat_idx, game_args = args
        print('*** Game %d ***' % g)
        agent_map = {env.players()[p]: agents[ai] for p, ai in enumerate(agent_ids)}
        if isinstance(list(agent_map.values())[0], NetworkAgent):
            outcome = exec_network_match(env, agent_map, critic, show=show, game_args=game_args)
        else:
            outcome = exec_match(env, agent_map, critic, show=show, game_args=game_args)
        out_queue.put((pat_idx, agent_ids, outcome))
    out_queue.put(None)


def evaluate_mp(env, agents, critic, env_args, args_patterns, num_process, num_games, seed):
    in_queue, out_queue = mp.Queue(), mp.Queue()
    args_cnt = 0
    total_results, result_map = [{} for _ in agents], [{} for _ in agents]
    print('total games = %d' % (len(args_patterns) * num_games))
    time.sleep(0.1)
    for pat_idx, args in args_patterns.items():
        for i in range(num_games):
            if len(agents) == 2:
                # When playing two player game,
                # the number of games with first or second player is equalized.
                first_agent = 0 if i < (num_games + 1) // 2 else 1
                tmp_pat_idx, agent_ids = (pat_idx + '-F', [0, 1]) if first_agent == 0 else (pat_idx + '-S', [1, 0])
            else:
                tmp_pat_idx, agent_ids = pat_idx, random.sample(list(range(len(agents))), len(agents))
            in_queue.put((args_cnt, agent_ids, tmp_pat_idx, args))
            for p in range(len(agents)):
                result_map[p][tmp_pat_idx] = {}
            args_cnt += 1

    network_mode = agents[0] is None
    if network_mode:  # network battle mode
        agents = network_match_acception(num_process, env_args, len(agents), network_match_port)
    else:
        agents = [agents] * num_process

    for i in range(num_process):
        in_queue.put(None)
        args = agents[i], critic, env_args, i, in_queue, out_queue, seed
        if num_process > 1:
            mp.Process(target=eval_process_mp_child, args=args).start()
            if network_mode:
                for agent in agents[i]:
                    agent.conn.close()
        else:
            eval_process_mp_child(*args, show=True)

    finished_cnt = 0
    while finished_cnt < num_process:
        ret = out_queue.get()
        if ret is None:
            finished_cnt += 1
            continue
        pat_idx, agent_ids, outcome = ret
        if outcome is not None:
            for idx, p in enumerate(env.players()):
                agent_id = agent_ids[idx]
                oc = outcome[p]
                result_map[agent_id][pat_idx][oc] = result_map[agent_id][pat_idx].get(oc, 0) + 1
                total_results[agent_id][oc] = total_results[agent_id].get(oc, 0) + 1

    for p, r_map in enumerate(result_map):
        print('---agent %d---' % p)
        for pat_idx, results in r_map.items():
            print(pat_idx, {k: results[k] for k in sorted(results.keys(), reverse=True)}, wp_func(results))
        print('total', {k: total_results[p][k] for k in sorted(total_results[p].keys(), reverse=True)}, wp_func(total_results[p]))


def network_match_acception(n, env_args, num_agents, port):
    waiting_conns = []
    accepted_conns = []

    for conn in accept_socket_connections(port):
        if len(accepted_conns) >= n * num_agents:
            break
        waiting_conns.append(conn)

        if len(waiting_conns) == num_agents:
            conn = waiting_conns[0]
            accepted_conns.append(conn)
            waiting_conns = waiting_conns[1:]
            conn.send(env_args)  # send accept with environment arguments

    agents_list = [
        [NetworkAgent(accepted_conns[i * num_agents + j]) for j in range(num_agents)]
        for i in range(n)
    ]

    return agents_list


def get_model(env, model_path):
    import torch
    from .model import ModelWrapper
    model = env.net()()
    model.load_state_dict(torch.load(model_path))
    model.eval()
    return ModelWrapper(model)


def client_mp_child(env_args, model_path, conn):
    env = make_env(env_args)
    model = get_model(env, model_path)
    NetworkAgentClient(Agent(model), env, conn).run()


def eval_main(args, argv):
    env_args = args['env_args']
    prepare_env(env_args)
    env = make_env(env_args)

    model_path = argv[0] if len(argv) >= 1 else 'models/latest.pth'
    num_games = int(argv[1]) if len(argv) >= 2 else 100
    num_process = int(argv[2]) if len(argv) >= 3 else 1

    agent1 = Agent(get_model(env, model_path))
    critic = None

    print('%d process, %d games' % (num_process, num_games))

    seed = random.randrange(1e8)
    print('seed = %d' % seed)

    agents = [agent1] + [RandomAgent() for _ in range(len(env.players()) - 1)]

    evaluate_mp(env, agents, critic, env_args, {'default': {}}, num_process, num_games, seed)


def eval_server_main(args, argv):
    print('network match server mode')
    env_args = args['env_args']
    prepare_env(env_args)
    env = make_env(env_args)

    num_games = int(argv[0]) if len(argv) >= 1 else 100
    num_process = int(argv[1]) if len(argv) >= 2 else 1

    print('%d process, %d games' % (num_process, num_games))

    seed = random.randrange(1e8)
    print('seed = %d' % seed)

    evaluate_mp(env, [None] * len(env.players()), None, env_args, {'default': {}}, num_process, num_games, seed)


def eval_client_main(args, argv):
    print('network match client mode')
    while True:
        try:
            host = argv[1] if len(argv) >= 2 else 'localhost'
            conn = connect_socket_connection(host, network_match_port)
            env_args = conn.recv()
        except EOFError:
            break

        model_path = argv[0] if len(argv) >= 1 else 'models/latest.pth'
        mp.Process(target=client_mp_child, args=(env_args, model_path, conn)).start()
        conn.close()<|MERGE_RESOLUTION|>--- conflicted
+++ resolved
@@ -147,44 +147,27 @@
     def __init__(self, env, args):
         self.env = env
         self.args = args
-<<<<<<< HEAD
-        self.opponent_agents = {
-            'rulebase': (RandomAgent, 1)  # selection weight
-        }
-=======
         self.default_opponent = 'random'
->>>>>>> 49b34e07
 
     def execute(self, models, args):
-        weights_ = [w for _, w in self.opponent_agents.values()]
-        sum_weights = sum(weights_)
-        weights = [w / sum_weights for w in weights_]
-        opponent_name = random.choices(list(self.opponent_agents.keys()), k=1, weights=weights)[0]
-
-        agents = {}
         opponents = self.args.get('eval', {}).get('opponent', [])
         if len(opponents) == 0:
             opponent = self.default_opponent
         else:
             opponent = random.choice(opponents)
 
+        agents = {}
         for p, model in models.items():
-<<<<<<< HEAD
-            if model is not None:
-=======
             if model is None:
-                agents[p] = build_agent(self.default_opponent, self.env)
-            else:
->>>>>>> 49b34e07
+                agents[p] = build_agent(opponent, self.env)
+            else:
                 agents[p] = Agent(model, self.args['observation'])
-            else:
-                agents[p] = self.opponent_agents[opponent_name][0]()
 
         outcome = exec_match(self.env, agents, None)
         if outcome is None:
             print('None episode in evaluation!')
             return None
-        return {'args': args, 'result': outcome, 'opponent': opponent_name}
+        return {'args': args, 'result': outcome, 'opponent': opponent}
 
 
 def wp_func(results):
