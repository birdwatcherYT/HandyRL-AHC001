--- conflicted
+++ resolved
@@ -83,9 +83,4 @@
         episode = self.generate(models, args)
         if episode is None:
             print('None episode in generation!')
-<<<<<<< HEAD
-
-        send_recv(self.conn, ('episode', episode))
-=======
-        return episode
->>>>>>> 97db7815
+        return episode