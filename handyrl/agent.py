--- conflicted
+++ resolved
@@ -79,22 +79,14 @@
             return random.choices(np.arange(len(p)), weights=softmax(p / self.temperature))[0]
 
     def observe(self, env, player, show=False):
-<<<<<<< HEAD
         v = None
         if self.observation:
-            outputs = self.plan(env.observation(player))
+            obs = env.observation(player)
+            outputs = self.plan(obs)
             v = outputs.get('value', None)
             if show:
                 print_outputs(env, None, v)
         return v
-=======
-        obs = env.observation(player)
-        outputs = self.plan(obs)
-        v = outputs.get('value', None)
-        if show:
-            print_outputs(env, None, v)
-        return v if v is not None else [0.0]
->>>>>>> a013852e
 
 
 class EnsembleAgent(Agent):
