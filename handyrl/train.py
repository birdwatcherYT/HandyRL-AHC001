# Copyright (c) 2020 DeNA Co., Ltd.
# Licensed under The MIT License [see LICENSE for details]

# training

import os
import time
import copy
import threading
import random
import bz2
import pickle
from collections import deque

import numpy as np
import torch
import torch.nn as nn
import torch.nn.functional as F
import torch.distributions as dist
import torch.optim as optim

from .environment import prepare_env, make_env
from .util import map_r, bimap_r, trimap_r, rotate, type_r
from .model import to_torch, to_gpu_or_not, RandomModel
from .model import SimpleConv2DModel as DefaultModel
from .losses import compute_target
from .connection import MultiProcessWorkers
from .connection import accept_socket_connections
from .worker import Workers


def make_batch(episodes, args):
    """Making training batch

    Args:
        episodes (Iterable): list of episodes
        args (dict): training configuration

    Returns:
        dict: PyTorch input and target tensors

    Note:
        Basic data shape is (T, B, P, ...) .
        (T is time length, B is batch size, P is player count)
    """

    obss, datum = [], []

    def replace_none(a, b):
        return a if a is not None else b

    for ep in episodes:
        # target player and turn index
        moments_ = sum([pickle.loads(bz2.decompress(ms)) for ms in ep['moment']], [])
        moments = moments_[ep['start'] - ep['base']:ep['end'] - ep['base']]
        players = list(moments[0]['observation'].keys())

        obs_zeros = map_r(moments[0]['observation'][moments[0]['turn']], lambda o: np.zeros_like(o))  # template for padding
        if args['observation']:
            # replace None with zeros
            obs = [[replace_none(m['observation'][pl], obs_zeros) for pl in players] for m in moments]
        else:
            obs = [[m['observation'][m['turn']]] for m in moments]
        obs = rotate(obs)  # (T, P, ..., ...) -> (P, ..., T, ...)
        obs = rotate(obs)  # (P, ..., T, ...) -> (..., T, P, ...)
        obs = bimap_r(obs_zeros, obs, lambda _, o: np.array(o))

        # datum that is not changed by training configuration
<<<<<<< HEAD
        v = np.array([[replace_none(m['value'][player], [0]) for player in players] for m in moments], dtype=np.float32).reshape(len(moments), len(players), -1)
        rew = np.array([[replace_none(m['reward'][player], [0]) for player in players] for m in moments], dtype=np.float32).reshape(len(moments), len(players), -1)
        ret = np.array([[replace_none(m['return'][player], [0]) for player in players] for m in moments], dtype=np.float32).reshape(len(moments), len(players), -1)
        oc = np.array([ep['outcome'][player] for player in players], dtype=np.float32).reshape(1, len(players), -1)
        pmsk = np.array([[m['pmask'][m['turn']]] for m in moments])
        tmsk = np.array([[[m['policy'][player] is not None] for player in players] for m in moments], dtype=np.float32)
        vmsk = np.array([[[m['value'][player] is not None] for player in players] for m in moments], dtype=np.float32)

        act = np.array([[m['action']] for m in moments])[..., np.newaxis]
        p = np.array([[m['policy'][m['turn']]] for m in moments])
        progress = np.arange(ep['start'], ep['end'], dtype=np.float32)[..., np.newaxis] / ep['total']
=======
        p = np.array([m['policy'] for m in moments])
        v = np.array(
            [[m['value'][player] or 0 for player in players] for m in moments],
            dtype=np.float32
        ).reshape(-1, len(players))
        rew = np.array(
            [[m['reward'][player] or 0 for player in players] for m in moments],
            dtype=np.float32
        ).reshape(-1, len(players))
        ret = np.array(
            [[m['return'][player] for player in players] for m in moments],
            dtype=np.float32
        ).reshape(-1, len(players))
        oc = np.array([ep['outcome'][player] for player in players], dtype=np.float32).reshape(-1, len(players))

        emask = np.ones((len(moments), 1), dtype=np.float32)  # episode mask
        tmask = np.array([[pl == m['turn'] for pl in players] for m in moments], dtype=np.float32)  # turn mask
        omask = np.ones_like(tmask) if args['observation'] else tmask  # observation mask
        amask = np.array([m['action_mask'] for m in moments])  # action mask

        act = np.array([m['action'] for m in moments]).reshape(-1, 1)

        progress = np.arange(ep['start'], ep['end'], dtype=np.float32) / ep['total']
>>>>>>> 021df0e7

        # pad each array if step length is short
        if len(tmask) < args['forward_steps']:
            pad_len = args['forward_steps'] - len(tmask)
            obs = map_r(obs, lambda o: np.pad(o, [(0, pad_len)] + [(0, 0)] * (len(o.shape) - 1), 'constant', constant_values=0))
<<<<<<< HEAD
            v = np.concatenate([v, np.tile(oc, [pad_len, 1, 1])])
            rew = np.pad(rew, [(0, pad_len), (0, 0), (0, 0)], 'constant', constant_values=0)
            ret = np.pad(ret, [(0, pad_len), (0, 0), (0, 0)], 'constant', constant_values=0)
            tmsk = np.pad(tmsk, [(0, pad_len), (0, 0), (0, 0)], 'constant', constant_values=0)
            pmsk = np.pad(pmsk, [(0, pad_len), (0, 0), (0, 0)], 'constant', constant_values=1e32)
            vmsk = np.pad(vmsk, [(0, pad_len), (0, 0), (0, 0)], 'constant', constant_values=0)
            act = np.pad(act, [(0, pad_len), (0, 0), (0, 0)], 'constant', constant_values=0)
            p = np.pad(p, [(0, pad_len), (0, 0), (0, 0)], 'constant', constant_values=0)
            progress = np.pad(progress, [(0, pad_len), (0, 0)], 'constant', constant_values=1)
=======
            p = np.pad(p, [(0, pad_len), (0, 0)], 'constant', constant_values=0)
            v = np.concatenate([v, np.tile(oc, [pad_len, 1])])
            act = np.pad(act, [(0, pad_len), (0, 0)], 'constant', constant_values=0)
            rew = np.pad(rew, [(0, pad_len), (0, 0)], 'constant', constant_values=0)
            ret = np.pad(ret, [(0, pad_len), (0, 0)], 'constant', constant_values=0)
            emask = np.pad(emask, [(0, pad_len), (0, 0)], 'constant', constant_values=0)
            tmask = np.pad(tmask, [(0, pad_len), (0, 0)], 'constant', constant_values=0)
            omask = np.pad(omask, [(0, pad_len), (0, 0)], 'constant', constant_values=0)
            amask = np.pad(amask, [(0, pad_len), (0, 0)], 'constant', constant_values=1e32)
            progress = np.pad(progress, [(0, pad_len)], 'constant', constant_values=1)
>>>>>>> 021df0e7

        obss.append(obs)
        datum.append((p, v, act, oc, rew, ret, tmask, omask, amask, progress))

    p, v, act, oc, rew, ret, tmask, omask, amask, progress = zip(*datum)

    obs = to_torch(bimap_r(obs_zeros, rotate(obss), lambda _, o: np.array(o)))
    p = to_torch(np.array(p))
    v = to_torch(np.array(v))
    act = to_torch(np.array(act))
    oc = to_torch(np.array(oc))
    rew = to_torch(np.array(rew))
    ret = to_torch(np.array(ret))
    emask = to_torch(np.array(emask))
    tmask = to_torch(np.array(tmask))
    omask = to_torch(np.array(omask))
    amask = to_torch(np.array(amask))
    progress = to_torch(np.array(progress))

    return {
        'observation': obs,
        'policy': p, 'value': v,
        'action': act, 'outcome': oc,
        'reward': rew, 'return': ret,
        'episode_mask': emask,
        'turn_mask': tmask, 'observation_mask': omask,
        'action_mask': amask,
        'progress': progress,
    }


def forward_prediction(model, hidden, batch, obs_mode):
    """Forward calculation via neural network

    Args:
        model (torch.nn.Module): neural network
        hidden: initial hidden state (..., B, P, ...)
        batch (dict): training batch (output of make_batch() function)

    Returns:
        tuple: calculated policy and value
    """

    observations = batch['observation']  # (B, T, P, ...)

    if hidden is None:
        # feed-forward neural network
        obs = map_r(observations, lambda o: o.view(-1, *o.size()[3:]))
        outputs = model(obs, None)
    else:
        # sequential computation with RNN
        outputs = {}
        for t in range(batch['turn_mask'].size(1)):
            obs = map_r(observations, lambda o: o[:, t].reshape(-1, *o.size()[3:]))  # (..., B * P, ...)
            omask_ = batch['observation_mask'][:, t]
            omask = map_r(hidden, lambda h: omask_.view(*h.size()[:2], *([1] * (len(h.size()) - 2))))
            hidden_ = bimap_r(hidden, omask, lambda h, m: h * m)  # (..., B, P, ...)
            if obs_mode:
                hidden_ = map_r(hidden_, lambda h: h.view(-1, *h.size()[2:]))  # (..., B * P, ...)
            else:
                hidden_ = map_r(hidden_, lambda h: h.sum(1))  # (..., B * 1, ...)
            outputs_ = model(obs, hidden_)
            for k, o in outputs_.items():
                if k == 'hidden':
                    next_hidden = outputs_['hidden']
                else:
                    outputs[k] = outputs.get(k, []) + [o]
            next_hidden = bimap_r(next_hidden, hidden, lambda nh, h: nh.view(h.size(0), -1, *h.size()[2:]))  # (..., B, P or 1, ...)
            hidden = trimap_r(hidden, next_hidden, omask, lambda h, nh, m: h * (1 - m) + nh * m)
        outputs = {k: torch.stack(o, dim=1) for k, o in outputs.items() if o[0] is not None}

    for k, o in outputs.items():
        o = o.view(*batch['tmask'].size()[:2], -1, o.size(-1))
        if k == 'policy':
            # gather turn player's policies
<<<<<<< HEAD
            outputs[k] = o.mul(batch['tmask']).sum(2, keepdim=True) - batch['pmask']
        else:
            # mask valid target values and cumulative rewards
            outputs[k] = o.mul(batch['vmask'])
=======
            o = o.view(*batch['turn_mask'].size()[:2], -1, o.size(-1))
            outputs[k] = o.mul(batch['turn_mask'].unsqueeze(-1)).sum(-2) - batch['action_mask']
        else:
            # mask valid target values and cumulative rewards
            outputs[k] = o.view(*batch['turn_mask'].size()[:2], -1).mul(batch['observation_mask'])
>>>>>>> 021df0e7

    return outputs


def compose_losses(outputs, log_selected_policies, total_advantages, targets, batch, args):
    """Caluculate loss value

    Returns:
        tuple: losses and statistic values and the number of training data
    """

    tmasks = batch['turn_mask']
    omasks = batch['observation_mask']

    losses = {}
    dcnt = tmasks.sum().item()
    turn_advantages = total_advantages.mul(tmasks).sum(2, keepdim=True)

    losses['p'] = (-log_selected_policies * turn_advantages).sum()
    if 'value' in outputs:
        losses['v'] = ((outputs['value'] - targets['value']) ** 2).mul(omasks).sum() / 2
    if 'return' in outputs:
        losses['r'] = F.smooth_l1_loss(outputs['return'], targets['return'], reduction='none').mul(omasks).sum()

    entropy = dist.Categorical(logits=outputs['policy']).entropy().mul(tmasks.sum(-1))
    losses['ent'] = entropy.sum()

    base_loss = losses['p'] + losses.get('v', 0) + losses.get('r', 0)
    entropy_loss = entropy.mul(1 - batch['progress'] * (1 - args['entropy_regularization_decay'])).sum() * -args['entropy_regularization']
    losses['total'] = base_loss + entropy_loss

    return losses, dcnt


def compute_loss(batch, model, hidden, args):
    outputs = forward_prediction(model, hidden, batch, args['observation'])
    actions = batch['action']
<<<<<<< HEAD
    gmasks = batch['tmask'].sum(2, keepdim=True)
=======
    emasks = batch['episode_mask']
>>>>>>> 021df0e7
    clip_rho_threshold, clip_c_threshold = 1.0, 1.0

    log_selected_b_policies = F.log_softmax(batch['policy']  , dim=-1).gather(-1, actions) * emasks
    log_selected_t_policies = F.log_softmax(outputs['policy'], dim=-1).gather(-1, actions) * emasks

    # thresholds of importance sampling
    log_rhos = log_selected_t_policies.detach() - log_selected_b_policies
    rhos = torch.exp(log_rhos)
    clipped_rhos = torch.clamp(rhos, 0, clip_rho_threshold)
    cs = torch.clamp(rhos, 0, clip_c_threshold)
    outputs_nograd = {k: o.detach() for k, o in outputs.items()}

    if 'value' in outputs_nograd:
        values_nograd = outputs_nograd['value']
        if values_nograd.size(2) == 2:  # two player zerosum game
            values_nograd_opponent = -torch.stack([values_nograd[:, :, 1], values_nograd[:, :, 0]], dim=2)
            if args['observation']:
                values_nograd = (values_nograd + values_nograd_opponent) / 2
            else:
                values_nograd = values_nograd + values_nograd_opponent
<<<<<<< HEAD
                # Be careful, vmask in batch is changed here
                batch['vmask'] = batch['vmask'].sum(2, keepdim=True)
        outputs_nograd['value'] = values_nograd * gmasks + batch['outcome'] * (1 - gmasks)
=======
        outputs_nograd['value'] = values_nograd * emasks + batch['outcome'] * (1 - emasks)
>>>>>>> 021df0e7

    # compute targets and advantage
    targets = {}
    advantages = {}

    value_args = outputs_nograd.get('value', None), batch['outcome'], None, args['lambda'], 1, clipped_rhos, cs
    return_args = outputs_nograd.get('return', None), batch['return'], batch['reward'], args['lambda'], args['gamma'], clipped_rhos, cs

    targets['value'], advantages['value'] = compute_target(args['value_target'], *value_args)
    targets['return'], advantages['return'] = compute_target(args['value_target'], *return_args)

    if args['policy_target'] != args['value_target']:
        _, advantages['value'] = compute_target(args['policy_target'], *value_args)
        _, advantages['return'] = compute_target(args['policy_target'], *return_args)

    # compute policy advantage
    total_advantages = clipped_rhos * sum(advantages.values())

    return compose_losses(outputs, log_selected_t_policies, total_advantages, targets, batch, args)


class Batcher:
    def __init__(self, args, episodes):
        self.args = args
        self.episodes = episodes
        self.shutdown_flag = False

        self.workers = MultiProcessWorkers(
            self._worker, self._selector(), self.args['num_batchers'],
            buffer_length=3, num_receivers=2
        )

    def _selector(self):
        while True:
            yield [self.select_episode() for _ in range(self.args['batch_size'])]

    def _worker(self, conn, bid):
        print('started batcher %d' % bid)
        while not self.shutdown_flag:
            episodes = conn.recv()
            batch = make_batch(episodes, self.args)
            conn.send((batch, 1))
        print('finished batcher %d' % bid)

    def run(self):
        self.workers.start()

    def select_episode(self):
        while True:
            ep_idx = random.randrange(min(len(self.episodes), self.args['maximum_episodes']))
            accept_rate = 1 - (len(self.episodes) - 1 - ep_idx) / self.args['maximum_episodes']
            if random.random() < accept_rate:
                break
        ep = self.episodes[ep_idx]
        turn_candidates = 1 + max(0, ep['steps'] - self.args['forward_steps'])  # change start turn by sequence length
        st = random.randrange(turn_candidates)
        ed = min(st + self.args['forward_steps'], ep['steps'])
        st_block = st // self.args['compress_steps']
        ed_block = (ed - 1) // self.args['compress_steps'] + 1
        ep_minimum = {
            'args': ep['args'], 'outcome': ep['outcome'],
            'moment': ep['moment'][st_block:ed_block],
            'base': st_block * self.args['compress_steps'],
            'start': st, 'end': ed, 'total': ep['steps']
        }
        return ep_minimum

    def batch(self):
        return self.workers.recv()

    def shutdown(self):
        self.shutdown_flag = True
        self.workers.shutdown()


class Trainer:
    def __init__(self, args, model):
        self.episodes = deque()
        self.args = args
        self.gpu = torch.cuda.device_count()
        self.model = model
        self.defalut_lr = 3e-8
        self.data_cnt_ema = self.args['batch_size'] * self.args['forward_steps']
        self.params = list(self.model.parameters())
        lr = self.defalut_lr * self.data_cnt_ema
        self.optimizer = optim.Adam(self.params, lr=lr, weight_decay=1e-5) if len(self.params) > 0 else None
        self.steps = 0
        self.lock = threading.Lock()
        self.batcher = Batcher(self.args, self.episodes)
        self.updated_model = None, 0
        self.update_flag = False
        self.shutdown_flag = False

    def update(self):
        if len(self.episodes) < self.args['minimum_episodes']:
            return None, 0  # return None before training
        self.update_flag = True
        while True:
            time.sleep(0.1)
            model, steps = self.recheck_update()
            if model is not None:
                break
        return model, steps

    def report_update(self, model, steps):
        self.lock.acquire()
        self.update_flag = False
        self.updated_model = model, steps
        self.lock.release()

    def recheck_update(self):
        self.lock.acquire()
        flag = self.update_flag
        self.lock.release()
        return (None, -1) if flag else self.updated_model

    def shutdown(self):
        self.shutdown_flag = True
        self.batcher.shutdown()

    def train(self):
        if self.optimizer is None:  # non-parametric model
            print()
            return

        batch_cnt, data_cnt, loss_sum = 0, 0, {}
        train_model = self.model
        if self.gpu:
            if self.gpu > 1:
                train_model = nn.DataParallel(self.model)
            train_model.cuda()
        train_model.train()

        while data_cnt == 0 or not (self.update_flag or self.shutdown_flag):
            # episodes were only tuple of arrays
            batch = to_gpu_or_not(self.batcher.batch(), self.gpu)
            batch_size = batch['value'].size(0)
            player_count = batch['value'].size(2)
            hidden = to_gpu_or_not(self.model.init_hidden([batch_size, player_count]), self.gpu)

            losses, dcnt = compute_loss(batch, train_model, hidden, self.args)

            self.optimizer.zero_grad()
            losses['total'].backward()
            nn.utils.clip_grad_norm_(self.params, 4.0)
            self.optimizer.step()

            batch_cnt += 1
            data_cnt += dcnt
            for k, l in losses.items():
                loss_sum[k] = loss_sum.get(k, 0.0) + l.item()

            self.steps += 1

        print('loss = %s' % ' '.join([k + ':' + '%.3f' % (l / data_cnt) for k, l in loss_sum.items()]))

        self.data_cnt_ema = self.data_cnt_ema * 0.8 + data_cnt / (1e-2 + batch_cnt) * 0.2
        for param_group in self.optimizer.param_groups:
            param_group['lr'] = self.defalut_lr * self.data_cnt_ema / (1 + self.steps * 1e-5)
        self.model.cpu()
        self.model.eval()
        return copy.deepcopy(self.model)

    def run(self):
        print('waiting training')
        while not self.shutdown_flag:
            if len(self.episodes) < self.args['minimum_episodes']:
                time.sleep(1)
                continue
            if self.steps == 0:
                self.batcher.run()
                print('started training')
            model = self.train()
            self.report_update(model, self.steps)
        print('finished training')


class Learner:
    def __init__(self, args):
        self.args = args
        random.seed(args['seed'])

        self.env = make_env(args['env'])
        eval_modify_rate = (args['update_episodes'] ** 0.85) / args['update_episodes']
        self.eval_rate = max(args['eval_rate'], eval_modify_rate)
        self.shutdown_flag = False

        # trained datum
        self.model_era = self.args['restart_epoch']
        self.model_class = self.env.net() if hasattr(self.env, 'net') else DefaultModel
        train_model = self.model_class(self.env, args)
        if self.model_era == 0:
            self.model = RandomModel(self.env)
        else:
            self.model = train_model
            self.model.load_state_dict(torch.load(self.model_path(self.model_era)), strict=False)

        # generated datum
        self.generation_results = {}
        self.num_episodes = 0

        # evaluated datum
        self.results = {}
        self.num_results = 0

        # multiprocess or remote connection
        self.workers = Workers(args)

        # thread connection
        self.trainer = Trainer(args, train_model)

    def shutdown(self):
        self.shutdown_flag = True
        self.trainer.shutdown()
        self.workers.shutdown()
        for thread in self.threads:
            thread.join()

    def model_path(self, model_id):
        return os.path.join('models', str(model_id) + '.pth')

    def latest_model_path(self):
        return os.path.join('models', 'latest.pth')

    def update_model(self, model, steps):
        # get latest model and save it
        print('updated model(%d)' % steps)
        self.model_era += 1
        self.model = model
        os.makedirs('models', exist_ok=True)
        torch.save(model.state_dict(), self.model_path(self.model_era))
        torch.save(model.state_dict(), self.latest_model_path())

    def feed_episodes(self, episodes):
        # analyze generated episodes
        for episode in episodes:
            if episode is None:
                continue
            for p in episode['args']['player']:
                model_id = episode['args']['model_id'][p]
                outcome = episode['outcome'][p]
                n, r, r2 = self.generation_results.get(model_id, (0, 0, 0))
                self.generation_results[model_id] = n + 1, r + outcome, r2 + outcome ** 2

        # store generated episodes
        self.trainer.episodes.extend([e for e in episodes if e is not None])
        while len(self.trainer.episodes) > self.args['maximum_episodes']:
            self.trainer.episodes.popleft()

    def feed_results(self, results):
        # store evaluation results
        for result in results:
            if result is None:
                continue
            for p in result['args']['player']:
                model_id = result['args']['model_id'][p]
                res = result['result'][p]
                n, r, r2 = self.results.get(model_id, (0, 0, 0))
                self.results[model_id] = n + 1, r + res, r2 + res ** 2

    def update(self):
        # call update to every component
        print()
        print('epoch %d' % self.model_era)

        if self.model_era not in self.results:
            print('win rate = Nan (0)')
        else:
            n, r, r2 = self.results[self.model_era]
            mean = r / (n + 1e-6)
            print('win rate = %.3f (%.1f / %d)' % ((mean + 1) / 2, (r + n) / 2, n))

        if self.model_era not in self.generation_results:
            print('generation stats = Nan (0)')
        else:
            n, r, r2 = self.generation_results[self.model_era]
            mean = r / (n + 1e-6)
            std = (r2 / (n + 1e-6) - mean ** 2) ** 0.5
            print('generation stats = %.3f +- %.3f' % (mean, std))

        model, steps = self.trainer.update()
        if model is None:
            model = self.model
        self.update_model(model, steps)

    def server(self):
        # central conductor server
        # returns as list if getting multiple requests as list
        print('started server')
        prev_update_episodes = self.args['minimum_episodes']
        while True:
            # no update call before storings minimum number of episodes + 1 age
            next_update_episodes = prev_update_episodes + self.args['update_episodes']
            while not self.shutdown_flag and self.num_episodes < next_update_episodes:
                conn, (req, data) = self.workers.recv()
                multi_req = isinstance(data, list)
                if not multi_req:
                    data = [data]
                send_data = []

                if req == 'args':
                    for _ in data:
                        args = {'model_id': {}}

                        # decide role
                        if self.num_results < self.eval_rate * self.num_episodes:
                            args['role'] = 'e'
                        else:
                            args['role'] = 'g'

                        if args['role'] == 'g':
                            # genatation configuration
                            args['player'] = self.env.players()
                            for p in self.env.players():
                                if p in args['player']:
                                    args['model_id'][p] = self.model_era
                                else:
                                    args['model_id'][p] = -1
                            self.num_episodes += 1
                            if self.num_episodes % 100 == 0:
                                print(self.num_episodes, end=' ', flush=True)

                        elif args['role'] == 'e':
                            # evaluation configuration
                            args['player'] = [self.env.players()[self.num_results % len(self.env.players())]]
                            for p in self.env.players():
                                if p in args['player']:
                                    args['model_id'][p] = self.model_era
                                else:
                                    args['model_id'][p] = -1
                            self.num_results += 1

                        send_data.append(args)

                elif req == 'episode':
                    # report generated episodes
                    self.feed_episodes(data)
                    send_data = [None] * len(data)

                elif req == 'result':
                    # report evaluation results
                    self.feed_results(data)
                    send_data = [None] * len(data)

                elif req == 'model':
                    for model_id in data:
                        model = self.model
                        if model_id != self.model_era:
                            try:
                                model = self.model_class(self.env, self.args)
                                model.load_state_dict(torch.load(self.model_path(model_id)), strict=False)
                            except:
                                # return latest model if failed to load specified model
                                pass
                        send_data.append(model)

                if not multi_req and len(send_data) == 1:
                    send_data = send_data[0]
                self.workers.send(conn, send_data)
            prev_update_episodes = next_update_episodes
            self.update()
        print('finished server')

    def entry_server(self):
        port = 9999
        print('started entry server %d' % port)
        conn_acceptor = accept_socket_connections(port=port, timeout=0.3)
        while not self.shutdown_flag:
            conn = next(conn_acceptor)
            if conn is not None:
                entry_args = conn.recv()
                print('accepted entry from %s!' % entry_args['host'])
                args = copy.deepcopy(self.args)
                args['worker'] = entry_args
                conn.send(args)
                conn.close()
        print('finished entry server')

    def run(self):
        try:
            # open threads
            self.threads = [threading.Thread(target=self.trainer.run)]
            if self.args['remote']:
                self.threads.append(threading.Thread(target=self.entry_server))
            for thread in self.threads:
                thread.start()
            # open generator, evaluator
            self.workers.run()
            self.server()

        finally:
            self.shutdown()


def train_main(args):
    train_args = args['train_args']
    train_args['remote'] = False

    env_args = args['env_args']
    train_args['env'] = env_args

    prepare_env(env_args)  # preparing environment is needed in stand-alone mode
    learner = Learner(train_args)
    learner.run()


def train_server_main(args):
    train_args = args['train_args']
    train_args['remote'] = True

    env_args = args['env_args']
    train_args['env'] = env_args

    learner = Learner(train_args)
    learner.run()<|MERGE_RESOLUTION|>--- conflicted
+++ resolved
@@ -66,70 +66,35 @@
         obs = bimap_r(obs_zeros, obs, lambda _, o: np.array(o))
 
         # datum that is not changed by training configuration
-<<<<<<< HEAD
+        p = np.array([[m['policy'][m['turn']]] for m in moments])
         v = np.array([[replace_none(m['value'][player], [0]) for player in players] for m in moments], dtype=np.float32).reshape(len(moments), len(players), -1)
         rew = np.array([[replace_none(m['reward'][player], [0]) for player in players] for m in moments], dtype=np.float32).reshape(len(moments), len(players), -1)
         ret = np.array([[replace_none(m['return'][player], [0]) for player in players] for m in moments], dtype=np.float32).reshape(len(moments), len(players), -1)
         oc = np.array([ep['outcome'][player] for player in players], dtype=np.float32).reshape(1, len(players), -1)
-        pmsk = np.array([[m['pmask'][m['turn']]] for m in moments])
-        tmsk = np.array([[[m['policy'][player] is not None] for player in players] for m in moments], dtype=np.float32)
-        vmsk = np.array([[[m['value'][player] is not None] for player in players] for m in moments], dtype=np.float32)
+
+        emask = np.ones((len(moments), 1, 1), dtype=np.float32)  # episode mask
+        amask = np.array([[m['action_mask'][m['turn']]] for m in moments])
+        tmask = np.array([[[m['policy'][player] is not None] for player in players] for m in moments], dtype=np.float32)
+        omask = np.array([[[m['value'][player] is not None] for player in players] for m in moments], dtype=np.float32)
 
         act = np.array([[m['action']] for m in moments])[..., np.newaxis]
-        p = np.array([[m['policy'][m['turn']]] for m in moments])
+
         progress = np.arange(ep['start'], ep['end'], dtype=np.float32)[..., np.newaxis] / ep['total']
-=======
-        p = np.array([m['policy'] for m in moments])
-        v = np.array(
-            [[m['value'][player] or 0 for player in players] for m in moments],
-            dtype=np.float32
-        ).reshape(-1, len(players))
-        rew = np.array(
-            [[m['reward'][player] or 0 for player in players] for m in moments],
-            dtype=np.float32
-        ).reshape(-1, len(players))
-        ret = np.array(
-            [[m['return'][player] for player in players] for m in moments],
-            dtype=np.float32
-        ).reshape(-1, len(players))
-        oc = np.array([ep['outcome'][player] for player in players], dtype=np.float32).reshape(-1, len(players))
-
-        emask = np.ones((len(moments), 1), dtype=np.float32)  # episode mask
-        tmask = np.array([[pl == m['turn'] for pl in players] for m in moments], dtype=np.float32)  # turn mask
-        omask = np.ones_like(tmask) if args['observation'] else tmask  # observation mask
-        amask = np.array([m['action_mask'] for m in moments])  # action mask
-
-        act = np.array([m['action'] for m in moments]).reshape(-1, 1)
-
-        progress = np.arange(ep['start'], ep['end'], dtype=np.float32) / ep['total']
->>>>>>> 021df0e7
 
         # pad each array if step length is short
         if len(tmask) < args['forward_steps']:
             pad_len = args['forward_steps'] - len(tmask)
             obs = map_r(obs, lambda o: np.pad(o, [(0, pad_len)] + [(0, 0)] * (len(o.shape) - 1), 'constant', constant_values=0))
-<<<<<<< HEAD
+            p = np.pad(p, [(0, pad_len), (0, 0), (0, 0)], 'constant', constant_values=0)
             v = np.concatenate([v, np.tile(oc, [pad_len, 1, 1])])
+            act = np.pad(act, [(0, pad_len), (0, 0), (0, 0)], 'constant', constant_values=0)
             rew = np.pad(rew, [(0, pad_len), (0, 0), (0, 0)], 'constant', constant_values=0)
             ret = np.pad(ret, [(0, pad_len), (0, 0), (0, 0)], 'constant', constant_values=0)
-            tmsk = np.pad(tmsk, [(0, pad_len), (0, 0), (0, 0)], 'constant', constant_values=0)
-            pmsk = np.pad(pmsk, [(0, pad_len), (0, 0), (0, 0)], 'constant', constant_values=1e32)
-            vmsk = np.pad(vmsk, [(0, pad_len), (0, 0), (0, 0)], 'constant', constant_values=0)
-            act = np.pad(act, [(0, pad_len), (0, 0), (0, 0)], 'constant', constant_values=0)
-            p = np.pad(p, [(0, pad_len), (0, 0), (0, 0)], 'constant', constant_values=0)
+            emask = np.pad(emask, [(0, pad_len), (0, 0), (0, 0)], 'constant', constant_values=0)
+            tmask = np.pad(tmask, [(0, pad_len), (0, 0), (0, 0)], 'constant', constant_values=0)
+            omask = np.pad(omask, [(0, pad_len), (0, 0), (0, 0)], 'constant', constant_values=0)
+            amask = np.pad(amask, [(0, pad_len), (0, 0), (0, 0)], 'constant', constant_values=1e32)
             progress = np.pad(progress, [(0, pad_len), (0, 0)], 'constant', constant_values=1)
-=======
-            p = np.pad(p, [(0, pad_len), (0, 0)], 'constant', constant_values=0)
-            v = np.concatenate([v, np.tile(oc, [pad_len, 1])])
-            act = np.pad(act, [(0, pad_len), (0, 0)], 'constant', constant_values=0)
-            rew = np.pad(rew, [(0, pad_len), (0, 0)], 'constant', constant_values=0)
-            ret = np.pad(ret, [(0, pad_len), (0, 0)], 'constant', constant_values=0)
-            emask = np.pad(emask, [(0, pad_len), (0, 0)], 'constant', constant_values=0)
-            tmask = np.pad(tmask, [(0, pad_len), (0, 0)], 'constant', constant_values=0)
-            omask = np.pad(omask, [(0, pad_len), (0, 0)], 'constant', constant_values=0)
-            amask = np.pad(amask, [(0, pad_len), (0, 0)], 'constant', constant_values=1e32)
-            progress = np.pad(progress, [(0, pad_len)], 'constant', constant_values=1)
->>>>>>> 021df0e7
 
         obss.append(obs)
         datum.append((p, v, act, oc, rew, ret, tmask, omask, amask, progress))
@@ -202,21 +167,13 @@
         outputs = {k: torch.stack(o, dim=1) for k, o in outputs.items() if o[0] is not None}
 
     for k, o in outputs.items():
-        o = o.view(*batch['tmask'].size()[:2], -1, o.size(-1))
+        o = o.view(*batch['turn_mask'].size()[:2], -1, o.size(-1))
         if k == 'policy':
             # gather turn player's policies
-<<<<<<< HEAD
-            outputs[k] = o.mul(batch['tmask']).sum(2, keepdim=True) - batch['pmask']
+            outputs[k] = o.mul(batch['turn_mask']).sum(2, keepdim=True) - batch['action_mask']
         else:
             # mask valid target values and cumulative rewards
-            outputs[k] = o.mul(batch['vmask'])
-=======
-            o = o.view(*batch['turn_mask'].size()[:2], -1, o.size(-1))
-            outputs[k] = o.mul(batch['turn_mask'].unsqueeze(-1)).sum(-2) - batch['action_mask']
-        else:
-            # mask valid target values and cumulative rewards
-            outputs[k] = o.view(*batch['turn_mask'].size()[:2], -1).mul(batch['observation_mask'])
->>>>>>> 021df0e7
+            outputs[k] = o.mul(batch['observation_mask'])
 
     return outputs
 
@@ -254,11 +211,7 @@
 def compute_loss(batch, model, hidden, args):
     outputs = forward_prediction(model, hidden, batch, args['observation'])
     actions = batch['action']
-<<<<<<< HEAD
-    gmasks = batch['tmask'].sum(2, keepdim=True)
-=======
     emasks = batch['episode_mask']
->>>>>>> 021df0e7
     clip_rho_threshold, clip_c_threshold = 1.0, 1.0
 
     log_selected_b_policies = F.log_softmax(batch['policy']  , dim=-1).gather(-1, actions) * emasks
@@ -279,13 +232,7 @@
                 values_nograd = (values_nograd + values_nograd_opponent) / 2
             else:
                 values_nograd = values_nograd + values_nograd_opponent
-<<<<<<< HEAD
-                # Be careful, vmask in batch is changed here
-                batch['vmask'] = batch['vmask'].sum(2, keepdim=True)
-        outputs_nograd['value'] = values_nograd * gmasks + batch['outcome'] * (1 - gmasks)
-=======
         outputs_nograd['value'] = values_nograd * emasks + batch['outcome'] * (1 - emasks)
->>>>>>> 021df0e7
 
     # compute targets and advantage
     targets = {}
