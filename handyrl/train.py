--- conflicted
+++ resolved
@@ -107,19 +107,6 @@
 
     tmsk, pmsk, vmsk, act, p, v, rew, ret, oc, progress = zip(*datum)
 
-<<<<<<< HEAD
-    obs = to_torch(bimap_r(obs_zeros, rotate(obss), lambda _, o: np.array(o)), transpose=True)
-    tmsk = to_torch(np.array(tmsk), transpose=True)
-    pmsk = to_torch(np.array(pmsk), transpose=True)
-    vmsk = to_torch(np.array(vmsk), transpose=True)
-    act = to_torch(np.array(act), transpose=True)
-    p = to_torch(np.array(p), transpose=True)
-    v = to_torch(np.array(v), transpose=True)
-    rew = to_torch(np.array(rew), transpose=True)
-    ret = to_torch(np.array(ret), transpose=True)
-    oc = to_torch(np.array(oc), transpose=True)
-    progress = to_torch(np.array(progress), transpose=True)
-=======
     obs = to_torch(bimap_r(obs_zeros, rotate(obss), lambda _, o: np.array(o)))
     tmsk = to_torch(np.array(tmsk))
     pmsk = to_torch(np.array(pmsk))
@@ -127,9 +114,10 @@
     act = to_torch(np.array(act))
     p = to_torch(np.array(p))
     v = to_torch(np.array(v))
+    rew = to_torch(np.array(rew))
     ret = to_torch(np.array(ret))
+    oc = to_torch(np.array(oc))
     progress = to_torch(np.array(progress))
->>>>>>> cd4fee0a
 
     return {
         'observation': obs, 'tmask': tmsk, 'pmask': pmsk, 'vmask': vmsk,
@@ -161,18 +149,11 @@
         # sequential computation with RNN
         bmasks = torch.clamp(batch['tmask'] + batch['vmask'], 0, 1)  # (B, T, P)
 
-<<<<<<< HEAD
         t_policies, t_values, t_returns = [], [], []
-        for t in range(batch['tmask'].size(0)):
-            bmask = map_r(bmasks, lambda m: m[t])
-            obs = map_r(observations, lambda o: o[t].view(-1, *o.size()[3:]))  # (..., B * P, ...)
-=======
-        t_policies, t_values = [], []
         for t in range(batch['tmask'].size(1)):
             obs = map_r(observations, lambda o: o[:, t].reshape(-1, *o.size()[3:]))  # (..., B * P, ...)
             bmask_ = bmasks[:, t]
             bmask = map_r(hidden, lambda h: bmask_.view(*h.size()[:2], *([1] * (len(h.size()) - 2))))
->>>>>>> cd4fee0a
             hidden_ = bimap_r(hidden, bmask, lambda h, m: h * m)  # (..., B, P, ...)
             if obs_mode:
                 hidden_ = map_r(hidden_, lambda h: h.view(-1, *h.size()[2:]))  # (..., B * P, ...)
@@ -184,14 +165,9 @@
             t_returns.append(t_return)
             next_hidden = bimap_r(next_hidden, hidden, lambda nh, h: nh.view(h.size(0), -1, *h.size()[2:]))  # (..., B, P or 1, ...)
             hidden = trimap_r(hidden, next_hidden, bmask, lambda h, nh, m: h * (1 - m) + nh * m)
-<<<<<<< HEAD
-        t_policies = torch.stack(t_policies)
-        t_values = torch.stack(t_values) if t_values[0] is not None else None
-        t_returns = torch.stack(t_returns) if t_returns[0] is not None else None
-=======
         t_policies = torch.stack(t_policies, dim=1)
-        t_values = torch.stack(t_values, dim=1)
->>>>>>> cd4fee0a
+        t_values = torch.stack(t_values, dim=1) if t_values[0] is not None else None
+        t_returns = torch.stack(t_returns, dim=1) if t_returns[0] is not None else None
 
     # gather turn player's policies
     t_policies = t_policies.view(*batch['tmask'].size()[:2], -1, t_policies.size(-1))
@@ -276,12 +252,11 @@
     # IMPALA
     # https://github.com/deepmind/scalable_agent/blob/master/vtrace.py
 
-<<<<<<< HEAD
     batch, t_policies, t_values, t_returns, log_selected_t_policies, \
         values_nograd, returns_nograd, clipped_rhos, cs = \
         vtrace_base(batch, model, hidden, args)
     outcomes, returns, rewards = batch['outcome'], batch['return'], batch['reward']
-    time_length = batch['vmask'].size(0)
+    time_length = batch['vmask'].size(1)
 
     if args['algorithm'] == 'MC':
         # IS with naive advantage
@@ -291,17 +266,17 @@
 
     elif args['algorithm'] == 'VTRACE':
         if t_values is not None:
-            values_t_plus_1 = torch.cat([values_nograd[1:], outcomes])
+            values_t_plus_1 = torch.cat([values_nograd[:, 1:], outcomes], dim=1)
             deltas_v = clipped_rhos * (values_t_plus_1 - values_nograd)
 
             # compute Vtrace value target recursively
-            vs_minus_v_xs = deque([deltas_v[-1]])
+            vs_minus_v_xs = deque([deltas_v[:, -1]])
             for i in range(time_length - 2, -1, -1):
-                vs_minus_v_xs.appendleft(deltas_v[i] + cs[i] * vs_minus_v_xs[0])
-
-            vs_minus_v_xs = torch.stack(tuple(vs_minus_v_xs))
+                vs_minus_v_xs.appendleft(deltas_v[:, i] + cs[:, i] * vs_minus_v_xs[0])
+
+            vs_minus_v_xs = torch.stack(tuple(vs_minus_v_xs), dim=1)
             vs = vs_minus_v_xs + values_nograd
-            vs_t_plus_1 = torch.cat([vs[1:], outcomes])
+            vs_t_plus_1 = torch.cat([vs[:, 1:], outcomes], dim=1)
 
             value_targets = vs
             value_advantages = vs_t_plus_1 - values_nograd
@@ -310,18 +285,18 @@
             value_advantages = 0
 
         if t_returns is not None:
-            next_returns = (returns[-1:] - rewards[-1:]) / args['gamma']
-            returns_t_plus_1 = torch.cat([returns_nograd[1:], next_returns])
+            next_returns = (returns[:, -1:] - rewards[:, -1:]) / args['gamma']
+            returns_t_plus_1 = torch.cat([returns_nograd[:, 1:], next_returns], dim=1)
             deltas_r = clipped_rhos * (rewards + args['gamma'] * returns_t_plus_1 - returns_nograd)
 
             # compute Vtrace return target recursively
-            rs_minus_r_xs = deque([deltas_r[-1]])
+            rs_minus_r_xs = deque([deltas_r[:, -1]])
             for i in range(time_length - 2, -1, -1):
-                rs_minus_r_xs.appendleft(deltas_r[i] + args['gamma'] * cs[i] * rs_minus_r_xs[0])
-
-            rs_minus_r_xs = torch.stack(tuple(rs_minus_r_xs))
+                rs_minus_r_xs.appendleft(deltas_r[:, i] + args['gamma'] * cs[:, i] * rs_minus_r_xs[0])
+
+            rs_minus_r_xs = torch.stack(tuple(rs_minus_r_xs), dim=1)
             rs = rs_minus_r_xs + returns_nograd
-            rs_t_plus_1 = torch.cat([rs[1:], next_returns])
+            rs_t_plus_1 = torch.cat([rs[:, 1:], next_returns], dim=1)
 
             return_targets = rs
             return_advantages = rewards + args['gamma'] * rs_t_plus_1 - returns_nograd
@@ -331,44 +306,13 @@
 
     elif args['algorithm'] == 'LAMBDA-TRACE':
         lmb = args['lambda']
-=======
-    t_policies, t_values, log_selected_t_policies, values_nograd, clipped_rhos, cs = vtrace_base(batch, model, hidden, args)
-    returns = batch['return']
-    time_length = batch['vmask'].size(1)
-
-    if args['return'] == 'MC':
-        # VTrace with naive advantage
-        value_targets = returns
-        advantages = clipped_rhos * (returns - values_nograd)
-    elif args['return'] == 'TD0':
-        values_t_plus_1 = torch.cat([values_nograd[:, 1:], returns[:, -1:]], dim=1)
-        deltas = clipped_rhos * (values_t_plus_1 - values_nograd)
-
-        # compute Vtrace value target recursively
-        vs_minus_v_xs = deque([deltas[:, -1]])
-        for i in range(time_length - 2, -1, -1):
-            vs_minus_v_xs.appendleft(deltas[:, i] + cs[:, i] * vs_minus_v_xs[0])
-        vs_minus_v_xs = torch.stack(tuple(vs_minus_v_xs), dim=1)
-        vs = vs_minus_v_xs + values_nograd
-
-        # compute policy advantage
-        value_targets = vs
-        vs_t_plus_1 = torch.cat([vs[:, 1:], returns[:, -1:]], dim=1)
-        advantages = clipped_rhos * (vs_t_plus_1 - values_nograd)
-    elif args['return'] == 'TDLAMBDA':
-        lmb = args['lambda']
-        lambda_returns = deque([returns[:, -1]])
-        for i in range(time_length - 2, -1, -1):
-            lambda_returns.appendleft((1 - lmb) * values_nograd[:, i + 1] + lmb * lambda_returns[0])
-        lambda_returns = torch.stack(tuple(lambda_returns), dim=1)
->>>>>>> cd4fee0a
 
         if t_values is not None:
-            lambda_values = deque([outcomes[-1]])
+            lambda_values = deque([outcomes[:, -1]])
             for i in range(time_length - 2, -1, -1):
-                lambda_values.appendleft((1 - lmb) * values_nograd[i + 1] + lmb * lambda_values[0])
-
-            lambda_values = torch.stack(tuple(lambda_values))
+                lambda_values.appendleft((1 - lmb) * values_nograd[:, i + 1] + lmb * lambda_values[0])
+
+            lambda_values = torch.stack(tuple(lambda_values), dim=1)
             value_targets = lambda_values
             value_advantages = lambda_values - values_nograd
         else:
@@ -376,11 +320,11 @@
             return_advantages = 0
 
         if t_returns is not None:
-            lambda_returns = deque([returns[-1]])
+            lambda_returns = deque([returns[:, -1]])
             for i in range(time_length - 2, -1, -1):
-                lambda_returns.appendleft(rewards[i] + args['gamma'] * ((1 - lmb) * returns_nograd[i + 1] + lmb * lambda_returns[0]))
-
-            lambda_returns = torch.stack(tuple(lambda_returns))
+                lambda_returns.appendleft(rewards[:, i] + args['gamma'] * ((1 - lmb) * returns_nograd[:, i + 1] + lmb * lambda_returns[0]))
+
+            lambda_returns = torch.stack(tuple(lambda_returns), dim=1)
             return_targets = lambda_returns
             return_advantages = lambda_returns - returns_nograd
         else:
