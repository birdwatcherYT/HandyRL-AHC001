--- conflicted
+++ resolved
@@ -247,19 +247,11 @@
         vs_t_plus_1 = torch.cat([vs[:, 1:], returns[:, -1:]], dim=1)
         advantages = clipped_rhos * (vs_t_plus_1 - values_nograd)
     elif args['return'] == 'TDLAMBDA':
-<<<<<<< HEAD
-        lmb = 0.7
+        lmb = args['lambda']
         lambda_returns = deque([returns[:, -1]])
         for i in range(time_length - 2, -1, -1):
             lambda_returns.appendleft((1 - lmb) * values_nograd[:, i + 1] + lmb * lambda_returns[0])
         lambda_returns = torch.stack(tuple(lambda_returns), dim=1)
-=======
-        lmb = args['lambda']
-        lambda_returns = deque([returns[-1]])
-        for i in range(time_length - 1, 0, -1):
-            lambda_returns.appendleft((1 - lmb) * values_nograd[i] + lmb * lambda_returns[0])
-        lambda_returns = torch.stack(tuple(lambda_returns))
->>>>>>> 652aca9f
 
         value_targets = lambda_returns
         advantages = clipped_rhos * (value_targets - values_nograd)
@@ -387,13 +379,8 @@
 
         while data_cnt == 0 or not (self.update_flag or self.shutdown_flag):
             # episodes were only tuple of arrays
-<<<<<<< HEAD
-            batch = self.batcher.batch()
+            batch = to_gpu_or_not(self.batcher.batch(), self.gpu)
             batch_size = batch['value'].size(0)
-=======
-            batch = to_gpu_or_not(self.batcher.batch(), self.gpu)
-            batch_size = batch['value'].size(1)
->>>>>>> 652aca9f
             player_count = batch['value'].size(2)
             hidden = to_gpu_or_not(self.model.init_hidden([batch_size, player_count]), self.gpu)
 
