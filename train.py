--- conflicted
+++ resolved
@@ -517,33 +517,9 @@
                 if not multi_req:
                     data = [data]
                 send_data = []
-<<<<<<< HEAD
-                if req == 'gargs':
-                    # genatation configuration
-                    for _ in data:
-                        args = {
-                            'episode_id': self.num_episodes,
-                            'player': self.env.players()[self.num_episodes % len(self.env.players())],
-                            'model_id': {}
-                        }
-                        num_congress = int(1 + np.log2(self.model_era + 1)) if self.args['congress'] else 1
-                        for p in self.env.players():
-                            if p == args['player']:
-                                args['model_id'][p] = [self.model_era]
-                            else:
-                                args['model_id'][p] = [self.model_era]  # [random.randrange(self.model_era + 1) for _ in range(num_congress)]
-                        send_data.append(args)
-=======
->>>>>>> 97db7815
 
                 if req == 'args':
                     for _ in data:
-<<<<<<< HEAD
-                        args = {
-                            'model_id': self.model_era,
-                            'player': self.env.players()[self.num_results % len(self.env.players())]
-                        }
-=======
                         args = {'model_id': {}}
 
                         # decide role
@@ -554,7 +530,7 @@
 
                         if args['role'] == 'g':
                             # genatation configuration
-                            args['player'] = self.num_episodes % 2
+                            args['player'] = self.env.players()[self.num_episodes % len(self.env.players())]
                             for p in range(2):
                                 args['model_id'][p] = self.model_era
                             self.num_episodes += 1
@@ -563,7 +539,7 @@
 
                         elif args['role'] == 'e':
                             # evaluation configuration
-                            args['player'] = self.num_results % 2
+                            args['player'] = self.env.players()[self.num_results % len(self.env.players())]
                             for p in range(2):
                                 if p == args['player']:
                                     args['model_id'][p] = self.model_era
@@ -571,27 +547,18 @@
                                     args['model_id'][p] = -1
                             self.num_results += 1
 
->>>>>>> 97db7815
                         send_data.append(args)
 
                 elif req == 'episode':
                     # report generated episodes
                     self.feed_episodes(data)
-<<<<<<< HEAD
                     send_data = [None] * len(data)
+
                 elif req == 'result':
                     # report evaluation results
                     self.feed_results(data)
                     send_data = [None] * len(data)
-=======
-                    send_data = [True] * len(data)
-
-                elif req == 'result':
-                    # report evaluation results
-                    self.feed_results(data)
-                    send_data = [True] * len(data)
-
->>>>>>> 97db7815
+
                 elif req == 'model':
                     for model_id in data:
                         if model_id == self.model_era:
