--- conflicted
+++ resolved
@@ -204,7 +204,7 @@
     return losses, dcnt
 
 
-def vtrace_base(batch, model, hidden, args):
+def compute_loss(batch, model, hidden, args):
     outputs = forward_prediction(model, hidden, batch, args['observation'])
     actions = batch['action']
     gmasks = batch['tmask'].sum(-1, keepdim=True)
@@ -230,98 +230,21 @@
                 values_nograd = values_nograd + values_nograd_opponent
                 # Be careful, vmask in batch is changed here
                 batch['vmask'] = batch['vmask'].sum(-1, keepdim=True)
-
         outputs_nograd['value'] = values_nograd * gmasks + batch['outcome'] * (1 - gmasks)
 
-    return batch, outputs, log_selected_t_policies, outputs_nograd, clipped_rhos, cs
-
-
-def vtrace(batch, model, hidden, args):
-    # IMPALA
-    # https://github.com/deepmind/scalable_agent/blob/master/vtrace.py
-
-    batch, outputs, log_selected_t_policies, outputs_nograd, clipped_rhos, cs = vtrace_base(batch, model, hidden, args)
-    outcomes, returns, rewards = batch['outcome'], batch['return'], batch['reward']
-<<<<<<< HEAD
-    time_length = batch['vmask'].size(1)
-    values_nograd = outputs_nograd.get('value', None)
-    returns_nograd = outputs_nograd.get('return', None)
-
+    # compute targets and advantage
     targets = {}
     advantages = {}
 
-    if args['algorithm'] == 'MC':
-        # IS with naive advantage
-        targets['value'], targets['return'] = outcomes, returns
-        advantages['value'] = (outcomes - values_nograd) if 'value' in outputs else 0
-        advantages['return'] = (returns - returns_nograd) if 'return' in outputs else 0
-
-    elif args['algorithm'] == 'VTRACE':
-        if values_nograd is not None:
-            values_t_plus_1 = torch.cat([values_nograd[:, 1:], outcomes], dim=1)
-            deltas_v = clipped_rhos * (values_t_plus_1 - values_nograd)
-
-            # compute Vtrace value target recursively
-            vs_minus_v_xs = deque([deltas_v[:, -1]])
-            for i in range(time_length - 2, -1, -1):
-                vs_minus_v_xs.appendleft(deltas_v[:, i] + cs[:, i] * vs_minus_v_xs[0])
-
-            vs_minus_v_xs = torch.stack(tuple(vs_minus_v_xs), dim=1)
-            vs = vs_minus_v_xs + values_nograd
-            vs_t_plus_1 = torch.cat([vs[:, 1:], outcomes], dim=1)
-
-            targets['value'] = vs
-            advantages['value'] = vs_t_plus_1 - values_nograd
-
-        if returns_nograd is not None:
-            next_returns = (returns[:, -1:] - rewards[:, -1:]) / args['gamma']
-            returns_t_plus_1 = torch.cat([returns_nograd[:, 1:], next_returns], dim=1)
-            deltas_r = clipped_rhos * (rewards + args['gamma'] * returns_t_plus_1 - returns_nograd)
-
-            # compute Vtrace return target recursively
-            rs_minus_r_xs = deque([deltas_r[:, -1]])
-            for i in range(time_length - 2, -1, -1):
-                rs_minus_r_xs.appendleft(deltas_r[:, i] + args['gamma'] * cs[:, i] * rs_minus_r_xs[0])
-
-            rs_minus_r_xs = torch.stack(tuple(rs_minus_r_xs), dim=1)
-            rs = rs_minus_r_xs + returns_nograd
-            rs_t_plus_1 = torch.cat([rs[:, 1:], next_returns], dim=1)
-
-            targets['return'] = rs
-            advantages['return'] = rewards + args['gamma'] * rs_t_plus_1 - returns_nograd
-
-    elif args['algorithm'] == 'TDLAMBDA':
-        lmb = args['lambda']
-
-        if values_nograd is not None:
-            lambda_values = deque([outcomes[:, -1]])
-            for i in range(time_length - 2, -1, -1):
-                lambda_values.appendleft((1 - lmb) * values_nograd[:, i + 1] + lmb * lambda_values[0])
-
-            lambda_values = torch.stack(tuple(lambda_values), dim=1)
-            targets['value'] = lambda_values
-            advantages['value'] = lambda_values - values_nograd
-
-        if returns_nograd is not None:
-            lambda_returns = deque([returns[:, -1]])
-            for i in range(time_length - 2, -1, -1):
-                lambda_returns.appendleft(rewards[:, i] + args['gamma'] * ((1 - lmb) * returns_nograd[:, i + 1] + lmb * lambda_returns[0]))
-
-            lambda_returns = torch.stack(tuple(lambda_returns), dim=1)
-            targets['return'] = lambda_returns
-            advantages['return'] = lambda_returns - returns_nograd
-=======
-
-    value_args = values_nograd, outcomes, None, args['lambda'], 1, clipped_rhos, cs
-    return_args = returns_nograd, returns, rewards, args['lambda'], args['gamma'], clipped_rhos, cs
-
-    value_targets, value_advantages = compute_target(args['value_target'], *value_args)
-    return_targets, return_advantages = compute_target(args['value_target'], *return_args)
+    value_args = outputs_nograd.get('value', None), batch['outcome'], None, args['lambda'], 1, clipped_rhos, cs
+    return_args = outputs_nograd.get('return', None), batch['return'], batch['reward'], args['lambda'], args['gamma'], clipped_rhos, cs
+
+    targets['value'], advantages['value'] = compute_target(args['value_target'], *value_args)
+    targets['return'], advantages['return'] = compute_target(args['value_target'], *return_args)
 
     if args['policy_target'] != args['value_target']:
-        _, value_advantages = compute_target(args['policy_target'], *value_args)
-        _, return_advantages = compute_target(args['policy_target'], *return_args)
->>>>>>> f3fa6332
+        _, advantages['value'] = compute_target(args['policy_target'], *value_args)
+        _, advantages['return'] = compute_target(args['policy_target'], *return_args)
 
     # compute policy advantage
     total_advantages = clipped_rhos * sum(advantages.values())
@@ -448,7 +371,7 @@
             player_count = batch['value'].size(2)
             hidden = to_gpu_or_not(self.model.init_hidden([batch_size, player_count]), self.gpu)
 
-            losses, dcnt = vtrace(batch, train_model, hidden, self.args)
+            losses, dcnt = compute_loss(batch, train_model, hidden, self.args)
 
             self.optimizer.zero_grad()
             losses['total'].backward()
