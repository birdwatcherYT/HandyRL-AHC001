# Copyright (c) 2020 DeNA Co., Ltd.
# Licensed under The MIT License [see LICENSE for details]

# training

import os
import time
import copy
import threading
import random
import bz2
import pickle
import warnings
from collections import deque

import numpy as np
import torch
import torch.nn as nn
import torch.nn.functional as F
import torch.distributions as dist
import torch.optim as optim
import psutil

from .environment import prepare_env, make_env
from .util import map_r, bimap_r, trimap_r, rotate
from .model import to_torch, to_gpu, ModelWrapper
from .losses import compute_target
from .connection import MultiProcessJobExecutor
from .connection import accept_socket_connections
from .worker import WorkerCluster, WorkerServer


def make_batch(episodes, args):
    """Making training batch

    Args:
        episodes (Iterable): list of episodes
        args (dict): training configuration

    Returns:
        dict: PyTorch input and target tensors

    Note:
        Basic data shape is (B, T, P, ...) .
        (B is batch size, T is time length, P is player count)
    """

    obss, datum = [], []

    def replace_none(a, b):
        return a if a is not None else b

    for ep in episodes:
        moments_ = sum([pickle.loads(bz2.decompress(ms)) for ms in ep['moment']], [])
        moments = moments_[ep['start'] - ep['base']:ep['end'] - ep['base']]
        players = list(moments[0]['observation'].keys())
        if not args['turn_based_training']:  # solo training
            players = [random.choice(players)]

        obs_zeros = map_r(moments[0]['observation'][moments[0]['turn'][0]], lambda o: np.zeros_like(o))  # template for padding
        p_zeros = np.zeros_like(moments[0]['policy'][moments[0]['turn'][0]])  # template for padding

        # data that is chainge by training configuration
        if args['turn_based_training'] and not args['observation']:
            obs = [[m['observation'][m['turn'][0]]] for m in moments]
            p = np.array([[m['policy'][m['turn'][0]]] for m in moments])
            act = np.array([[m['action'][m['turn'][0]]] for m in moments], dtype=np.int64)[..., np.newaxis]
            amask = np.array([[m['action_mask'][m['turn'][0]]] for m in moments])
        else:
            obs = [[replace_none(m['observation'][player], obs_zeros) for player in players] for m in moments]
            p = np.array([[replace_none(m['policy'][player], p_zeros) for player in players] for m in moments])
            act = np.array([[replace_none(m['action'][player], 0) for player in players] for m in moments], dtype=np.int64)[..., np.newaxis]
            amask = np.array([[replace_none(m['action_mask'][player], p_zeros + 1e32) for player in players] for m in moments])

        # reshape observation
        obs = rotate(rotate(obs))  # (T, P, ..., ...) -> (P, ..., T, ...) -> (..., T, P, ...)
        obs = bimap_r(obs_zeros, obs, lambda _, o: np.array(o))

        # datum that is not changed by training configuration
        v = np.array([[replace_none(m['value'][player], [0]) for player in players] for m in moments], dtype=np.float32).reshape(len(moments), len(players), -1)
        rew = np.array([[replace_none(m['reward'][player], [0]) for player in players] for m in moments], dtype=np.float32).reshape(len(moments), len(players), -1)
        ret = np.array([[replace_none(m['return'][player], [0]) for player in players] for m in moments], dtype=np.float32).reshape(len(moments), len(players), -1)
        oc = np.array([ep['outcome'][player] for player in players], dtype=np.float32).reshape(1, len(players), -1)

        emask = np.ones((len(moments), 1, 1), dtype=np.float32)  # episode mask
        tmask = np.array([[[m['policy'][player] is not None] for player in players] for m in moments], dtype=np.float32)
        omask = np.array([[[m['value'][player] is not None] for player in players] for m in moments], dtype=np.float32)

        progress = np.arange(ep['start'], ep['end'], dtype=np.float32)[..., np.newaxis] / ep['total']

        # pad each array if step length is short
        if len(tmask) < args['forward_steps']:
            pad_len = args['forward_steps'] - len(tmask)
            obs = map_r(obs, lambda o: np.pad(o, [(0, pad_len)] + [(0, 0)] * (len(o.shape) - 1), 'constant', constant_values=0))
            p = np.pad(p, [(0, pad_len), (0, 0), (0, 0)], 'constant', constant_values=0)
            v = np.concatenate([v, np.tile(oc, [pad_len, 1, 1])])
            act = np.pad(act, [(0, pad_len), (0, 0), (0, 0)], 'constant', constant_values=0)
            rew = np.pad(rew, [(0, pad_len), (0, 0), (0, 0)], 'constant', constant_values=0)
            ret = np.pad(ret, [(0, pad_len), (0, 0), (0, 0)], 'constant', constant_values=0)
            emask = np.pad(emask, [(0, pad_len), (0, 0), (0, 0)], 'constant', constant_values=0)
            tmask = np.pad(tmask, [(0, pad_len), (0, 0), (0, 0)], 'constant', constant_values=0)
            omask = np.pad(omask, [(0, pad_len), (0, 0), (0, 0)], 'constant', constant_values=0)
            amask = np.pad(amask, [(0, pad_len), (0, 0), (0, 0)], 'constant', constant_values=1e32)
            progress = np.pad(progress, [(0, pad_len), (0, 0)], 'constant', constant_values=1)

        obss.append(obs)
        datum.append((p, v, act, oc, rew, ret, emask, tmask, omask, amask, progress))

    p, v, act, oc, rew, ret, emask, tmask, omask, amask, progress = zip(*datum)

    obs = to_torch(bimap_r(obs_zeros, rotate(obss), lambda _, o: np.array(o)))
    p = to_torch(np.array(p))
    v = to_torch(np.array(v))
    act = to_torch(np.array(act))
    oc = to_torch(np.array(oc))
    rew = to_torch(np.array(rew))
    ret = to_torch(np.array(ret))
    emask = to_torch(np.array(emask))
    tmask = to_torch(np.array(tmask))
    omask = to_torch(np.array(omask))
    amask = to_torch(np.array(amask))
    progress = to_torch(np.array(progress))

    return {
        'observation': obs,
        'policy': p, 'value': v,
        'action': act, 'outcome': oc,
        'reward': rew, 'return': ret,
        'episode_mask': emask,
        'turn_mask': tmask, 'observation_mask': omask,
        'action_mask': amask,
        'progress': progress,
    }


def forward_prediction(model, hidden, batch, args):
    """Forward calculation via neural network

    Args:
        model (torch.nn.Module): neural network
        hidden: initial hidden state (..., B, P, ...)
        batch (dict): training batch (output of make_batch() function)

    Returns:
        tuple: batch outputs of neural network
    """

    observations = batch['observation']  # (B, T, P, ...)

    if hidden is None:
        # feed-forward neural network
        obs = map_r(observations, lambda o: o.view(-1, *o.size()[3:]))
        outputs = model(obs, None)
    else:
        # sequential computation with RNN
        outputs = {}
        for t in range(batch['turn_mask'].size(1)):
            obs = map_r(observations, lambda o: o[:, t].reshape(-1, *o.size()[3:]))  # (..., B * P, ...)
            omask_ = batch['observation_mask'][:, t]
            omask = map_r(hidden, lambda h: omask_.view(*h.size()[:2], *([1] * (len(h.size()) - 2))))
            hidden_ = bimap_r(hidden, omask, lambda h, m: h * m)  # (..., B, P, ...)
            if args['turn_based_training'] and not args['observation']:
                hidden_ = map_r(hidden_, lambda h: h.sum(1))  # (..., B * 1, ...)
            else:
                hidden_ = map_r(hidden_, lambda h: h.view(-1, *h.size()[2:]))  # (..., B * P, ...)
            outputs_ = model(obs, hidden_)
            for k, o in outputs_.items():
                if k == 'hidden':
                    next_hidden = outputs_['hidden']
                else:
                    outputs[k] = outputs.get(k, []) + [o]
            next_hidden = bimap_r(next_hidden, hidden, lambda nh, h: nh.view(h.size(0), -1, *h.size()[2:]))  # (..., B, P or 1, ...)
            hidden = trimap_r(hidden, next_hidden, omask, lambda h, nh, m: h * (1 - m) + nh * m)
        outputs = {k: torch.stack(o, dim=1) for k, o in outputs.items() if o[0] is not None}

    for k, o in outputs.items():
        o = o.view(*batch['turn_mask'].size()[:2], -1, o.size(-1))
        if k == 'policy':
            # gather turn player's policies
            outputs[k] = o.mul(batch['turn_mask']).sum(2, keepdim=True) - batch['action_mask']
        else:
            # mask valid target values and cumulative rewards
            outputs[k] = o.mul(batch['observation_mask'])

    return outputs


def compose_losses(outputs, log_selected_policies, total_advantages, targets, batch, args):
    """Caluculate loss value

    Returns:
        tuple: losses and statistic values and the number of training data
    """

    tmasks = batch['turn_mask']
    omasks = batch['observation_mask']

    losses = {}
    dcnt = tmasks.sum().item()
    turn_advantages = total_advantages.mul(tmasks).sum(2, keepdim=True)

    losses['p'] = (-log_selected_policies * turn_advantages).sum()
    if 'value' in outputs:
        losses['v'] = ((outputs['value'] - targets['value']) ** 2).mul(omasks).sum() / 2
    if 'return' in outputs:
        losses['r'] = F.smooth_l1_loss(outputs['return'], targets['return'], reduction='none').mul(omasks).sum()

    entropy = dist.Categorical(logits=outputs['policy']).entropy().mul(tmasks.sum(-1))
    losses['ent'] = entropy.sum()

    base_loss = losses['p'] + losses.get('v', 0) + losses.get('r', 0)
    entropy_loss = entropy.mul(1 - batch['progress'] * (1 - args['entropy_regularization_decay'])).sum() * -args['entropy_regularization']
    losses['total'] = base_loss + entropy_loss

    return losses, dcnt


def compute_loss(batch, model, hidden, args):
    outputs = forward_prediction(model, hidden, batch, args)
    actions = batch['action']
    emasks = batch['episode_mask']
    clip_rho_threshold, clip_c_threshold = 1.0, 1.0

    log_selected_b_policies = F.log_softmax(batch['policy']  , dim=-1).gather(-1, actions) * emasks
    log_selected_t_policies = F.log_softmax(outputs['policy'], dim=-1).gather(-1, actions) * emasks

    # thresholds of importance sampling
    log_rhos = log_selected_t_policies.detach() - log_selected_b_policies
    rhos = torch.exp(log_rhos)
    clipped_rhos = torch.clamp(rhos, 0, clip_rho_threshold)
    cs = torch.clamp(rhos, 0, clip_c_threshold)
    outputs_nograd = {k: o.detach() for k, o in outputs.items()}

    if 'value' in outputs_nograd:
        values_nograd = outputs_nograd['value']
        if args['turn_based_training'] and values_nograd.size(2) == 2:  # two player zerosum game
            values_nograd_opponent = -torch.stack([values_nograd[:, :, 1], values_nograd[:, :, 0]], dim=2)
            values_nograd = (values_nograd + values_nograd_opponent) / (batch['observation_mask'].sum(dim=2, keepdim=True) + 1e-8)
        outputs_nograd['value'] = values_nograd * emasks + batch['outcome'] * (1 - emasks)

    # compute targets and advantage
    targets = {}
    advantages = {}

    value_args = outputs_nograd.get('value', None), batch['outcome'], None, args['lambda'], 1, clipped_rhos, cs
    return_args = outputs_nograd.get('return', None), batch['return'], batch['reward'], args['lambda'], args['gamma'], clipped_rhos, cs

    targets['value'], advantages['value'] = compute_target(args['value_target'], *value_args)
    targets['return'], advantages['return'] = compute_target(args['value_target'], *return_args)

    if args['policy_target'] != args['value_target']:
        _, advantages['value'] = compute_target(args['policy_target'], *value_args)
        _, advantages['return'] = compute_target(args['policy_target'], *return_args)

    # compute policy advantage
    total_advantages = clipped_rhos * sum(advantages.values())

    return compose_losses(outputs, log_selected_t_policies, total_advantages, targets, batch, args)


class Batcher:
    def __init__(self, args, episodes):
        self.args = args
        self.episodes = episodes
        self.shutdown_flag = False

        self.executor = MultiProcessJobExecutor(self._worker, self._selector(), self.args['num_batchers'], num_receivers=2)

    def _selector(self):
        while True:
            yield [self.select_episode() for _ in range(self.args['batch_size'])]

    def _worker(self, conn, bid):
        print('started batcher %d' % bid)
        while not self.shutdown_flag:
            episodes = conn.recv()
            batch = make_batch(episodes, self.args)
            conn.send(batch)
        print('finished batcher %d' % bid)

    def run(self):
        self.executor.start()

    def select_episode(self):
        while True:
            ep_idx = random.randrange(min(len(self.episodes), self.args['maximum_episodes']))
            accept_rate = 1 - (len(self.episodes) - 1 - ep_idx) / self.args['maximum_episodes']
            if random.random() < accept_rate:
                break
        ep = self.episodes[ep_idx]
        turn_candidates = 1 + max(0, ep['steps'] - self.args['forward_steps'])  # change start turn by sequence length
        st = random.randrange(turn_candidates)
        ed = min(st + self.args['forward_steps'], ep['steps'])
        st_block = st // self.args['compress_steps']
        ed_block = (ed - 1) // self.args['compress_steps'] + 1
        ep_minimum = {
            'args': ep['args'], 'outcome': ep['outcome'],
            'moment': ep['moment'][st_block:ed_block],
            'base': st_block * self.args['compress_steps'],
            'start': st, 'end': ed, 'total': ep['steps'],
        }
        return ep_minimum

    def batch(self):
        return self.executor.recv()

    def shutdown(self):
        self.shutdown_flag = True
        self.executor.shutdown()


class Trainer:
    def __init__(self, args, model):
        self.episodes = deque()
        self.args = args
        self.gpu = torch.cuda.device_count()
        self.model = model
        self.default_lr = 3e-8
        self.data_cnt_ema = self.args['batch_size'] * self.args['forward_steps']
        self.params = list(self.model.parameters())
        lr = self.default_lr * self.data_cnt_ema
        self.optimizer = optim.Adam(self.params, lr=lr, weight_decay=1e-5) if len(self.params) > 0 else None
        self.steps = 0
        self.lock = threading.Lock()
        self.batcher = Batcher(self.args, self.episodes)
        self.updated_model = None, 0
        self.update_flag = False
        self.shutdown_flag = False

        self.wrapped_model = ModelWrapper(self.model)
        self.trained_model = self.wrapped_model
        if self.gpu > 1:
            self.trained_model = nn.DataParallel(self.wrapped_model)

    def update(self):
        if len(self.episodes) < self.args['minimum_episodes']:
            return None, 0  # return None before training
        self.update_flag = True
        while True:
            time.sleep(0.1)
            model, steps = self.recheck_update()
            if model is not None:
                break
        return model, steps

    def report_update(self, model, steps):
        self.lock.acquire()
        self.update_flag = False
        self.updated_model = model, steps
        self.lock.release()

    def recheck_update(self):
        self.lock.acquire()
        flag = self.update_flag
        self.lock.release()
        return (None, -1) if flag else self.updated_model

    def shutdown(self):
        self.shutdown_flag = True
        self.batcher.shutdown()

    def train(self):
        if self.optimizer is None:  # non-parametric model
            print()
            return

        batch_cnt, data_cnt, loss_sum = 0, 0, {}
        if self.gpu > 0:
            self.trained_model.cuda()
        self.trained_model.train()

        while data_cnt == 0 or not (self.update_flag or self.shutdown_flag):
            batch = self.batcher.batch()
            batch_size = batch['value'].size(0)
            player_count = batch['value'].size(2)
            hidden = self.wrapped_model.init_hidden([batch_size, player_count])
            if self.gpu > 0:
                batch = to_gpu(batch)
                hidden = to_gpu(hidden)

            losses, dcnt = compute_loss(batch, self.trained_model, hidden, self.args)

            self.optimizer.zero_grad()
            losses['total'].backward()
            nn.utils.clip_grad_norm_(self.params, 4.0)
            self.optimizer.step()

            batch_cnt += 1
            data_cnt += dcnt
            for k, l in losses.items():
                loss_sum[k] = loss_sum.get(k, 0.0) + l.item()

            self.steps += 1

        print('loss = %s' % ' '.join([k + ':' + '%.3f' % (l / data_cnt) for k, l in loss_sum.items()]))

        self.data_cnt_ema = self.data_cnt_ema * 0.8 + data_cnt / (1e-2 + batch_cnt) * 0.2
        for param_group in self.optimizer.param_groups:
            param_group['lr'] = self.default_lr * self.data_cnt_ema / (1 + self.steps * 1e-5)
        self.model.cpu()
        self.model.eval()
        return copy.deepcopy(self.model)

    def run(self):
        print('waiting training')
        while not self.shutdown_flag:
            if len(self.episodes) < self.args['minimum_episodes']:
                time.sleep(1)
                continue
            if self.steps == 0:
                self.batcher.run()
                print('started training')
            model = self.train()
            self.report_update(model, self.steps)
        print('finished training')


class Learner:
    def __init__(self, args, net=None, remote=False):
        train_args = args['train_args']
        env_args = args['env_args']
        train_args['env'] = env_args
        args = train_args

        self.args = args
        random.seed(args['seed'])

        self.env = make_env(env_args)
        eval_modify_rate = (args['update_episodes'] ** 0.85) / args['update_episodes']
        self.eval_rate = max(args['eval_rate'], eval_modify_rate)
        self.shutdown_flag = False
        self.flags = set()

        # trained datum
        self.model_epoch = self.args['restart_epoch']
<<<<<<< HEAD
        self.model_class = net if net is not None else self.env.net()
        train_model = self.model_class()
        if self.model_epoch == 0:
            obs = self.env.observation(self.env.players()[0])
            self.model = RandomModel(train_model, obs)
        else:
            self.model = train_model
=======
        self.model = net if net is not None else self.env.net()
        if self.model_epoch > 0:
>>>>>>> 9d25a659
            self.model.load_state_dict(torch.load(self.model_path(self.model_epoch)), strict=False)

        # generated datum
        self.generation_results = {}
        self.num_episodes = 0

        # evaluated datum
        self.results = {}
        self.results_per_opponent = {}
        self.num_results = 0

        # multiprocess or remote connection
        self.worker = WorkerServer(args) if remote else WorkerCluster(args)

        # thread connection
        self.trainer = Trainer(args, self.model)

    def shutdown(self):
        self.shutdown_flag = True
        self.trainer.shutdown()
        self.worker.shutdown()
        self.thread.join()

    def model_path(self, model_id):
        return os.path.join('models', str(model_id) + '.pth')

    def latest_model_path(self):
        return os.path.join('models', 'latest.pth')

    def update_model(self, model, steps):
        # get latest model and save it
        print('updated model(%d)' % steps)
        self.model_epoch += 1
        self.model = model
        os.makedirs('models', exist_ok=True)
        torch.save(model.state_dict(), self.model_path(self.model_epoch))
        torch.save(model.state_dict(), self.latest_model_path())

    def feed_episodes(self, episodes):
        # analyze generated episodes
        for episode in episodes:
            if episode is None:
                continue
            for p in episode['args']['player']:
                model_id = episode['args']['model_id'][p]
                outcome = episode['outcome'][p]
                n, r, r2 = self.generation_results.get(model_id, (0, 0, 0))
                self.generation_results[model_id] = n + 1, r + outcome, r2 + outcome ** 2

        # store generated episodes
        self.trainer.episodes.extend([e for e in episodes if e is not None])

        mem_percent = psutil.virtual_memory().percent
        mem_ok = mem_percent <= 95
        maximum_episodes = self.args['maximum_episodes'] if mem_ok else int(len(self.trainer.episodes) * 95 / mem_percent)

        if not mem_ok and 'memory_over' not in self.flags:
            warnings.warn("memory usage %.1f%% with buffer size %d" % (mem_percent, len(self.trainer.episodes)))
            self.flags.add('memory_over')

        while len(self.trainer.episodes) > maximum_episodes:
            self.trainer.episodes.popleft()

    def feed_results(self, results):
        # store evaluation results
        for result in results:
            if result is None:
                continue
            for p in result['args']['player']:
                model_id = result['args']['model_id'][p]
                res = result['result'][p]
                n, r, r2 = self.results.get(model_id, (0, 0, 0))
                self.results[model_id] = n + 1, r + res, r2 + res ** 2

                if model_id not in self.results_per_opponent:
                    self.results_per_opponent[model_id] = {}
                opponent = result['opponent']
                n, r, r2 = self.results_per_opponent[model_id].get(opponent, (0, 0, 0))
                self.results_per_opponent[model_id][opponent] = n + 1, r + res, r2 + res ** 2

    def update(self):
        # call update to every component
        print()
        print('epoch %d' % self.model_epoch)

        if self.model_epoch not in self.results:
            print('win rate = Nan (0)')
        else:
            def output_wp(name, results):
                n, r, r2 = results
                mean = r / (n + 1e-6)
                name_tag = ' (%s)' % name if name != '' else ''
                print('win rate%s = %.3f (%.1f / %d)' % (name_tag, (mean + 1) / 2, (r + n) / 2, n))

            if len(self.args.get('eval', {}).get('opponent', [])) <= 1:
                output_wp('', self.results[self.model_epoch])
            else:
                output_wp('total', self.results[self.model_epoch])
                for key in sorted(list(self.results_per_opponent[self.model_epoch])):
                    output_wp(key, self.results_per_opponent[self.model_epoch][key])

        if self.model_epoch not in self.generation_results:
            print('generation stats = Nan (0)')
        else:
            n, r, r2 = self.generation_results[self.model_epoch]
            mean = r / (n + 1e-6)
            std = (r2 / (n + 1e-6) - mean ** 2) ** 0.5
            print('generation stats = %.3f +- %.3f' % (mean, std))

        model, steps = self.trainer.update()
        if model is None:
            model = self.model
        self.update_model(model, steps)

        # clear flags
        self.flags = set()

    def server(self):
        # central conductor server
        # returns as list if getting multiple requests as list
        print('started server')
        prev_update_episodes = self.args['minimum_episodes']
        while self.model_epoch < self.args['epochs'] or self.args['epochs'] < 0:
            # no update call before storing minimum number of episodes + 1 age
            next_update_episodes = prev_update_episodes + self.args['update_episodes']
            while not self.shutdown_flag and self.num_episodes < next_update_episodes:
                conn, (req, data) = self.worker.recv()
                multi_req = isinstance(data, list)
                if not multi_req:
                    data = [data]
                send_data = []

                if req == 'args':
                    for _ in data:
                        args = {'model_id': {}}

                        # decide role
                        if self.num_results < self.eval_rate * self.num_episodes:
                            args['role'] = 'e'
                        else:
                            args['role'] = 'g'

                        if args['role'] == 'g':
                            # genatation configuration
                            args['player'] = self.env.players()
                            for p in self.env.players():
                                if p in args['player']:
                                    args['model_id'][p] = self.model_epoch
                                else:
                                    args['model_id'][p] = -1
                            self.num_episodes += 1
                            if self.num_episodes % 100 == 0:
                                print(self.num_episodes, end=' ', flush=True)

                        elif args['role'] == 'e':
                            # evaluation configuration
                            args['player'] = [self.env.players()[self.num_results % len(self.env.players())]]
                            for p in self.env.players():
                                if p in args['player']:
                                    args['model_id'][p] = self.model_epoch
                                else:
                                    args['model_id'][p] = -1
                            self.num_results += 1

                        send_data.append(args)

                elif req == 'episode':
                    # report generated episodes
                    self.feed_episodes(data)
                    send_data = [None] * len(data)

                elif req == 'result':
                    # report evaluation results
                    self.feed_results(data)
                    send_data = [None] * len(data)

                elif req == 'model':
                    for model_id in data:
                        model = self.model
                        if model_id != self.model_epoch and model_id > 0:
                            try:
                                model = copy.deepcopy(self.model)
                                model.load_state_dict(torch.load(self.model_path(model_id)), strict=False)
                            except:
                                # return latest model if failed to load specified model
                                pass
                        send_data.append(pickle.dumps(model))

                if not multi_req and len(send_data) == 1:
                    send_data = send_data[0]
                self.worker.send(conn, send_data)
            prev_update_episodes = next_update_episodes
            self.update()
        print('finished server')

    def run(self):
        try:
            # open training thread
            self.thread = threading.Thread(target=self.trainer.run)
            self.thread.start()
            # open generator, evaluator
            self.worker.run()
            self.server()

        finally:
            self.shutdown()


def train_main(args):
    prepare_env(args['env_args'])  # preparing environment is needed in stand-alone mode
    learner = Learner(args=args)
    learner.run()


def train_server_main(args):
    learner = Learner(args=args, remote=True)
    learner.run()<|MERGE_RESOLUTION|>--- conflicted
+++ resolved
@@ -433,18 +433,8 @@
 
         # trained datum
         self.model_epoch = self.args['restart_epoch']
-<<<<<<< HEAD
-        self.model_class = net if net is not None else self.env.net()
-        train_model = self.model_class()
-        if self.model_epoch == 0:
-            obs = self.env.observation(self.env.players()[0])
-            self.model = RandomModel(train_model, obs)
-        else:
-            self.model = train_model
-=======
         self.model = net if net is not None else self.env.net()
         if self.model_epoch > 0:
->>>>>>> 9d25a659
             self.model.load_state_dict(torch.load(self.model_path(self.model_epoch)), strict=False)
 
         # generated datum
